--- conflicted
+++ resolved
@@ -282,14 +282,8 @@
 #lunar:              ,libavif15
 #mantic:              ,libavif15
 #bookworm:              ,libavif15
-<<<<<<< HEAD
-#trixie:              ,libavif15
-#sid:              ,libavif15
-=======
 #trixie:              ,libavif16
 #sid:              ,libavif16
-#lunar:              ,libyuv0
->>>>>>> 4ba44484
 #jammy:              ,libyuv0
 #lunar:              ,libyuv0
 #mantic:              ,libyuv0
